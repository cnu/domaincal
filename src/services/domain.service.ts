--- conflicted
+++ resolved
@@ -92,7 +92,6 @@
     let domainId: bigint;
 
     if (!existingDomain) {
-<<<<<<< HEAD
       // First, create the domain with minimal information
       // This ensures the domain is added quickly without waiting for API calls
       // domainExpiryDate is explicitly set to null to show '...' in the UI
@@ -108,126 +107,7 @@
       // Then, fetch WHOIS data in the background
       // This won't block the domain addition process
       this.fetchWhoisDataInBackground(domainId, sanitizedDomain);
-=======
-      try {
-        // Check domain registration status with WHOIS API
-        const checkResult = await DomainLookupService.checkDomainRegistration(
-          sanitizedDomain
-        );
-
-        if (checkResult.result === "registered") {
-          // Get detailed WHOIS information
-          const whoisInfo = await DomainLookupService.getDetailedWhoisInfo(
-            sanitizedDomain
-          );
-
-          // Parse dates from WHOIS response - handle different field names with better parsing
-          // The WHOIS API returns data in a nested structure that's already handled by domain-lookup.service.ts
-          let expiryDate = null;
-          try {
-            if (whoisInfo.expiration_date) {
-              expiryDate = new Date(whoisInfo.expiration_date);
-              console.log(`Parsed expiration_date: ${whoisInfo.expiration_date} -> ${expiryDate}`);
-            } else if (whoisInfo.expire_date) {
-              expiryDate = new Date(whoisInfo.expire_date);
-              console.log(`Parsed expire_date: ${whoisInfo.expire_date} -> ${expiryDate}`);
-            }
-            
-            // Check if the date is valid
-            if (expiryDate && isNaN(expiryDate.getTime())) {
-              console.log(`Invalid expiry date detected, setting to null`);
-              expiryDate = null;
-            }
-          } catch (error) {
-            console.error(`Error parsing expiry date:`, error);
-            expiryDate = null;
-          }
-              
-          let createdDate = null;
-          try {
-            if (whoisInfo.creation_date) {
-              createdDate = new Date(whoisInfo.creation_date);
-              console.log(`Parsed creation_date: ${whoisInfo.creation_date} -> ${createdDate}`);
-            } else if (whoisInfo.create_date) {
-              createdDate = new Date(whoisInfo.create_date);
-              console.log(`Parsed create_date: ${whoisInfo.create_date} -> ${createdDate}`);
-            }
-            
-            // Check if the date is valid
-            if (createdDate && isNaN(createdDate.getTime())) {
-              console.log(`Invalid creation date detected, setting to null`);
-              createdDate = null;
-            }
-          } catch (error) {
-            console.error(`Error parsing creation date:`, error);
-            createdDate = null;
-          }
-          
-          // Log the full domain data for debugging
-          console.log(`Domain data for ${sanitizedDomain}:`, {
-            expiryDate,
-            createdDate,
-            whoisInfo: JSON.stringify(whoisInfo).substring(0, 200) + '...'
-          });
-
-          // Extract registrar and contact information
-          const registrarValue = whoisInfo.registrar || null;
-          // Convert registrar to string format if it's an object
-          const registrar =
-            typeof registrarValue === "string"
-              ? registrarValue
-              : registrarValue &&
-                typeof registrarValue === "object" &&
-                registrarValue.name
-              ? registrarValue.name
-              : null;
-
-          const emails =
-            (whoisInfo.registrant &&
-              "email" in whoisInfo.registrant &&
-              whoisInfo.registrant.email) ||
-            (whoisInfo.registrar &&
-              typeof whoisInfo.registrar !== "string" &&
-              whoisInfo.registrar.email) ||
-            whoisInfo.emails ||
-            null;
-
-          // Create new domain with WHOIS data
-          const newDomain = await prisma.domain.create({
-            data: {
-              name: sanitizedDomain,
-              domainExpiryDate: expiryDate,
-              domainCreatedDate: createdDate,
-              domainUpdatedDate: new Date(),
-              registrar,
-              emails,
-              response: JSON.parse(JSON.stringify(whoisInfo)),
-            },
-          });
-          domainId = newDomain.id;
-        } else {
-          // Create new domain with just the status information
-          const newDomain = await prisma.domain.create({
-            data: {
-              name: sanitizedDomain,
-              domainUpdatedDate: new Date(),
-              response: { status: checkResult.result },
-            },
-          });
-          domainId = newDomain.id;
-        }
-      } catch (error) {
-        console.error(
-          `Error fetching WHOIS data for ${sanitizedDomain}:`,
-          error
-        );
-        // Create domain without WHOIS data if API call fails
-        const newDomain = await prisma.domain.create({
-          data: { name: sanitizedDomain },
-        });
-        domainId = newDomain.id;
-      }
->>>>>>> e9d4a3eb
+
     } else {
       domainId = existingDomain.id;
     }
@@ -260,7 +140,6 @@
   }
 
   // These methods were removed as they're duplicative of the functions in domain.model.ts
-<<<<<<< HEAD
 
   /**
    * Fetch WHOIS data for a domain in the background and update the database
@@ -379,8 +258,6 @@
       // and we don't want to affect the user experience
     }
   }
-=======
->>>>>>> e9d4a3eb
 
   /**
    * Process multiple domains for a user
@@ -431,7 +308,6 @@
         let domainId: bigint;
 
         if (!existingDomain) {
-<<<<<<< HEAD
           // First, create the domain with minimal information
           // This ensures the domain is added quickly without waiting for API calls
           const newDomain = await prisma.domain.create({
@@ -446,122 +322,6 @@
           // Then, fetch WHOIS data in the background
           // This won't block the domain addition process
           this.fetchWhoisDataInBackground(domainId, domain);
-=======
-          try {
-            // Check domain registration status with WHOIS API
-            const checkResult =
-              await DomainLookupService.checkDomainRegistration(domain);
-
-            if (checkResult.result === "registered") {
-              // Get detailed WHOIS information
-              const whoisInfo = await DomainLookupService.getDetailedWhoisInfo(
-                domain
-              );
-
-              // Parse dates from WHOIS response - handle different field names with better parsing
-              let expiryDate = null;
-              try {
-                if (whoisInfo.expiration_date) {
-                  expiryDate = new Date(whoisInfo.expiration_date);
-                  console.log(`Bulk: Parsed expiration_date: ${whoisInfo.expiration_date} -> ${expiryDate}`);
-                } else if (whoisInfo.expire_date) {
-                  expiryDate = new Date(whoisInfo.expire_date);
-                  console.log(`Bulk: Parsed expire_date: ${whoisInfo.expire_date} -> ${expiryDate}`);
-                }
-                
-                // Check if the date is valid
-                if (expiryDate && isNaN(expiryDate.getTime())) {
-                  console.log(`Bulk: Invalid expiry date detected, setting to null`);
-                  expiryDate = null;
-                }
-              } catch (error) {
-                console.error(`Bulk: Error parsing expiry date:`, error);
-                expiryDate = null;
-              }
-                  
-              let createdDate = null;
-              try {
-                if (whoisInfo.creation_date) {
-                  createdDate = new Date(whoisInfo.creation_date);
-                  console.log(`Bulk: Parsed creation_date: ${whoisInfo.creation_date} -> ${createdDate}`);
-                } else if (whoisInfo.create_date) {
-                  createdDate = new Date(whoisInfo.create_date);
-                  console.log(`Bulk: Parsed create_date: ${whoisInfo.create_date} -> ${createdDate}`);
-                }
-                
-                // Check if the date is valid
-                if (createdDate && isNaN(createdDate.getTime())) {
-                  console.log(`Bulk: Invalid creation date detected, setting to null`);
-                  createdDate = null;
-                }
-              } catch (error) {
-                console.error(`Bulk: Error parsing creation date:`, error);
-                createdDate = null;
-              }
-              
-              // Log the full domain data for debugging
-              console.log(`Bulk: Domain data for ${domain}:`, {
-                expiryDate,
-                createdDate,
-                whoisInfo: JSON.stringify(whoisInfo).substring(0, 200) + '...'
-              });
-
-              // Extract registrar information - handle different formats
-              const registrarValue = whoisInfo.registrar || null;
-              // Convert registrar to string format if it's an object
-              const registrar =
-                typeof registrarValue === "string"
-                  ? registrarValue
-                  : registrarValue &&
-                    typeof registrarValue === "object" &&
-                    registrarValue.name
-                  ? registrarValue.name
-                  : null;
-
-              // Extract email information - handle different formats
-              const emails =
-                (whoisInfo.registrant &&
-                  "email" in whoisInfo.registrant &&
-                  whoisInfo.registrant.email) ||
-                (whoisInfo.registrar &&
-                  typeof whoisInfo.registrar !== "string" &&
-                  whoisInfo.registrar.email) ||
-                whoisInfo.emails ||
-                null;
-
-              // Create new domain with WHOIS data
-              const newDomain = await prisma.domain.create({
-                data: {
-                  name: domain,
-                  domainExpiryDate: expiryDate,
-                  domainCreatedDate: createdDate,
-                  domainUpdatedDate: new Date(),
-                  registrar,
-                  emails,
-                  response: JSON.parse(JSON.stringify(whoisInfo)),
-                },
-              });
-              domainId = newDomain.id;
-            } else {
-              // Create new domain with just the status information
-              const newDomain = await prisma.domain.create({
-                data: {
-                  name: domain,
-                  domainUpdatedDate: new Date(),
-                  response: { status: checkResult.result },
-                },
-              });
-              domainId = newDomain.id;
-            }
-          } catch (error) {
-            console.error(`Error fetching WHOIS data for ${domain}:`, error);
-            // Create domain without WHOIS data if API call fails
-            const newDomain = await prisma.domain.create({
-              data: { name: domain },
-            });
-            domainId = newDomain.id;
-          }
->>>>>>> e9d4a3eb
         } else {
           domainId = existingDomain.id;
 
